--- conflicted
+++ resolved
@@ -19,13 +19,8 @@
     \\          - TARGET_DATE must be in mm/dd/yyyy form
     \\          - START_YEAR & END_YEAR must be positive integers
     \\          - START_YEAR < END_YEAR
-<<<<<<< HEAD
-    \\          - START_YEAR > 1e6
-    \\          - END_YEAR >= 1e6
-=======
     \\          - START_YEAR < 1e6
     \\          - END_YEAR <= 1e6
->>>>>>> 7eb3b13b
     \\          - Include -p to print all matching dates
     \\
     \\
@@ -314,11 +309,7 @@
                     dprint(error_message, .{ "Invalid arg! start_year must be a positive integer.", usage });
                     return err;
                 };
-<<<<<<< HEAD
-                if (start_year.* > 1e6) {
-=======
                 if (!(start_year.* < 1e6)) {
->>>>>>> 7eb3b13b
                     dprint(error_message, .{ "start_year is too big!", usage });
                     return ArgsError.YearTooBig;
                 }
